//
//  CameraView.swift
//  MedidorOticaApp
//
//  Tela de captura de imagem para medições de ótica.
//  Versão modularizada para melhor manutenção.
//

import SwiftUI
import AVFoundation
import UIKit
import ARKit

struct CameraView: View {
    // MARK: - Propriedades
    @Environment(\.dismiss) private var dismiss
    @StateObject private var cameraManager = CameraManager.shared
    @StateObject private var verificationManager = VerificationManager.shared
    
    // Estados da interface
    @State private var isAutoCaptureEnabled = false
    @State private var showingAlert = false
    @State private var alertMessage = ""
    @State private var capturedImage: UIImage?
    @State private var isProcessing = false
    @State private var showFlash = false
    @State private var showingResultView = false
    @State private var showVerifications = true // Mostrar verificações por padrão
    @State private var cameraInitialized = false
    /// Define se o medidor de distância deve ser exibido.
    private let showDistanceOverlay = true
<<<<<<< HEAD
    /// Define se o indicador de status AR deve ser exibido.
    private let showARStatusIndicator = true
=======
>>>>>>> 71c19d6f

    // Observadores de notificações adicionados dinamicamente
    @State private var notificationObservers: [NSObjectProtocol] = []
    
    // Timer para atualização das verificações
    @State private var verificationTimer: Timer? = nil
    
    // Feedback tátil
    private let impactGenerator = UIImpactFeedbackGenerator(style: .medium)
    private let notificationGenerator = UINotificationFeedbackGenerator()
    
    // MARK: - Computadas
    // Verifica se todas as verificações estão corretas
    private var allVerificationsChecked: Bool {
        return verificationManager.allVerificationsChecked
    }
    
    // MARK: - View principal
    var body: some View {
        ZStack {
            // Preview da câmera ou AR
            Group {
                if cameraManager.isUsingARSession, let arSession = cameraManager.arSession {
                    ARCameraPreview(session: arSession, delegate: cameraManager)
                } else {
                    CameraPreview(session: cameraManager.session)
                }
            }
            .edgesIgnoringSafeArea(.all)
            .onAppear {
                    print("CameraView apareceu - iniciando câmera")
                    // Inicia as verificações e a câmera
                    setupCamera()
                    
                    // Observador de erros da câmera
                    let camToken = NotificationCenter.default.addObserver(
                        forName: .cameraError,
                        object: nil,
                        queue: .main
                    ) { notification in
                        if let error = notification.userInfo?["error"] as? CameraError {
                            self.alertMessage = error.localizedDescription
                            self.showingAlert = true
                            self.isProcessing = false
                        }
                    }
                    notificationObservers.append(camToken)

                    // Observa falhas na configuração da sessão AR
                    let configToken = NotificationCenter.default.addObserver(
                        forName: NSNotification.Name("ARConfigurationFailed"),
                        object: nil,
                        queue: .main
                    ) { notification in
                        if let message = notification.userInfo?["error"] as? String {
                            self.alertMessage = message
                        } else {
                            self.alertMessage = "Falha ao configurar ARSession."
                        }
                        self.cameraManager.stop()
                        self.showingAlert = true
                    }
                    notificationObservers.append(configToken)

                    // Observa erros de execução da sessão AR
                    let arToken = NotificationCenter.default.addObserver(
                        forName: .arSessionError,
                        object: nil,
                        queue: .main
                    ) { notification in
                        if let message = notification.userInfo?["message"] as? String {
                            self.alertMessage = message
                        } else {
                            self.alertMessage = "A sessão de AR apresentou um erro."
                        }
                        self.cameraManager.stop()
                        self.showingAlert = true
                    }
                    notificationObservers.append(arToken)
                }
            .onDisappear {
                    print("CameraView desapareceu - parando câmera")
                    // Para a câmera e limpa recursos
                    cameraManager.stop()

                    // Remove todos os observadores registrados
                    notificationObservers.forEach {
                        NotificationCenter.default.removeObserver($0)
                    }
                    notificationObservers.removeAll()

                    // Cancela o timer de verificações
                    verificationTimer?.invalidate()
                    verificationTimer = nil
                }
            
            // Overlay de flash ao tirar foto
            if showFlash {
                Color.white
                    .edgesIgnoringSafeArea(.all)
                    .opacity(0.7)
                    .animation(.easeOut(duration: 0.3), value: showFlash)
                    .onAppear {
                        DispatchQueue.main.asyncAfter(deadline: .now() + 0.2) {
                            showFlash = false
                        }
                    }
            }
            
            // Oval centralizado com barra de progresso
            ProgressOval(verificationManager: verificationManager,
                         showDistance: showDistanceOverlay)
            
            // Overlay de controles (usando um VStack para elementos de interface)
            VStack {
                // Barra superior com botões
                HStack {
                    // Botão de fechar
                    Button(action: {
                        dismiss()
                    }) {
                        Image(systemName: "xmark")
                            .font(.title3)
                            .foregroundColor(.white)
                            .frame(width: 44, height: 44)
                            .background(Circle().fill(Color.black.opacity(0.6)))
                    }

                    if showARStatusIndicator {
                        ARStatusIndicator(cameraManager: cameraManager)
                    }

                    Spacer()
                    
                    // Botão de captura automática
                    Button(action: {
                        isAutoCaptureEnabled.toggle()
                    }) {
                        Image(systemName: isAutoCaptureEnabled ? "timer.circle.fill" : "timer.circle")
                            .font(.title3)
                            .foregroundColor(isAutoCaptureEnabled ? .green : .white)
                            .frame(width: 44, height: 44)
                            .background(Circle().fill(Color.black.opacity(0.6)))
                    }
                    
                    // Botão de flash
                    Button(action: {
                        cameraManager.toggleFlash()
                    }) {
                        Image(systemName: cameraManager.isFlashOn ? "bolt.fill" : "bolt.slash")
                            .font(.title3)
                            .foregroundColor(cameraManager.isFlashOn ? .yellow : .white)
                            .frame(width: 44, height: 44)
                            .background(Circle().fill(Color.black.opacity(0.6)))
                    }
                    
                    // Botão para alternar câmera
                    Button(action: {
                        cameraManager.switchCamera()
                    }) {
                        Image(systemName: "arrow.triangle.2.circlepath.camera")
                            .font(.title3)
                            .foregroundColor(.white)
                            .frame(width: 44, height: 44)
                            .background(Circle().fill(Color.black.opacity(0.6)))
                    }
                }
                .padding()
                .background(Color.black.opacity(0.3))
                
                // Menu de verificações (canto direito)
                if showVerifications {
                    VerificationMenu(verificationManager: verificationManager)
                }
                
                // Instruções detalhadas usando o componente dedicado
                CameraInstructions(verificationManager: verificationManager)
                
                Spacer()
                
                // Botão de captura na parte inferior (em formato de pílula)
                Button(action: {
                    // Só permite captura se todas as verificações obrigatórias estiverem concluídas
                    if verificationManager.allVerificationsChecked {
                        capturePhoto()
                    } else {
                        // Feedback específico baseado na verificação que está falhando
                        if !verificationManager.faceDetected {
                            alertMessage = "Posicione seu rosto para ser detectado."
                        } else if !verificationManager.distanceCorrect {
                            if verificationManager.lastMeasuredDistance < verificationManager.minDistance {
                                alertMessage = "Aproxime-se da câmera."
                            } else {
                                alertMessage = "Afaste-se da câmera."
                            }
                        } else if !verificationManager.faceAligned {
                            alertMessage = "Centralize seu rosto no oval."
                        } else if !verificationManager.headAligned {
                            alertMessage = "Mantenha sua cabeça reta alinhada com a câmera."
                        } else if !verificationManager.gazeCorrect {
                            alertMessage = "Olhe diretamente para a câmera."
                        }
                        showingAlert = true
                        notificationGenerator.notificationOccurred(.warning)
                    }
                }) {
                    ZStack {
                        Capsule()
                            .fill(allVerificationsChecked ?
                                  AnyShapeStyle(LinearGradient(
                                      gradient: Gradient(colors: [Color.blue, Color.purple]),
                                      startPoint: .leading,
                                      endPoint: .trailing
                                  )) : AnyShapeStyle(Color.gray))
                            .frame(width: 140, height: 50)
                            .shadow(color: .black.opacity(0.2), radius: 3)
                        
                        if isProcessing {
                            ProgressView()
                                .progressViewStyle(CircularProgressViewStyle(tint: .white))
                                .scaleEffect(1.2)
                        } else {
                            Text("Capturar")
                                .font(.headline)
                                .foregroundColor(.white)
                        }
                    }
                }
            }
        }
        // Alerta para mensagens de erro
        .alert(alertMessage, isPresented: $showingAlert) {
            Button("OK", role: .cancel) { }
        }
        // Navegação para a tela de resultados após captura
        .sheet(isPresented: $showingResultView) {
            // Implementação simplificada - apenas mostra a imagem capturada
            VStack {
                if let image = capturedImage {
                    Image(uiImage: image)
                        .resizable()
                        .scaledToFit()
                        .padding()
                }
                
                Button("Fechar") {
                    showingResultView = false
                }
                .padding()
            }
        }
    }
    
    // MARK: - Métodos auxiliares
    
    // Configura a câmera e as verificações reais
    func setupCamera() {
        // Se a câmera já está inicializada, apenas a reinicia
        if cameraInitialized {
            print("Câmera já inicializada, reiniciando...")
            cameraManager.stop()
            cameraInitialized = false
            
            // Pequeno atraso para garantir que a câmera foi parada corretamente
            DispatchQueue.main.asyncAfter(deadline: .now() + 0.5) {
                self.setupCamera()
            }
            return
        }
        
        print("Iniciando configuração da câmera")
        
        // Verificamos primeiro as permissões da câmera - essa deve ser a primeira etapa
        checkCameraPermissions { permissionGranted in
            guard permissionGranted else {
                print("Permissão da câmera negada")
                return
            }
            
            print("Permissão da câmera concedida, continuando configuração")
            
            // Verifica os sensores disponíveis no dispositivo
            self.cameraManager.checkAvailableSensors()
            let capabilities = (hasTrueDepth: self.cameraManager.hasTrueDepth,
                                hasLiDAR: self.cameraManager.hasLiDAR)

            // Seleciona o tipo de câmera de acordo com os sensores disponíveis
            let cameraType: CameraType
            let position: AVCaptureDevice.Position

            if capabilities.hasTrueDepth {
                cameraType = .front
                position = .front
            } else if capabilities.hasLiDAR {
                cameraType = .back
                position = .back
            } else {
                // Nenhum sensor compatível encontrado
                DispatchQueue.main.async {
                    self.alertMessage = "Este dispositivo não possui sensores TrueDepth ou LiDAR necessários para as medições."
                    self.showingAlert = true
                }
                return
            }

            // Configura a AR Session
            let arSession = self.cameraManager.createARSession(for: cameraType)

            // Configura a câmera com o sensor disponível
            // A configuração real é feita dentro dessa chamada, não precisamos chamar setupSession() separadamente
            self.cameraManager.setup(position: position, arSession: arSession) { success in
                DispatchQueue.main.async {
                    if success {
                        print("Câmera configurada com sucesso, iniciando processamento")
                        self.cameraInitialized = true
                        self.configureCameraProcessing()
                    } else {
                        self.alertMessage = "Não foi possível acessar a câmera."
                        self.showingAlert = true
                    }
                }
            }
        }
        
        // Registra para notificações de compatibilidade do dispositivo
        NotificationCenter.default.addObserver(forName: NSNotification.Name("DeviceNotCompatible"),
                                               object: nil,
                                               queue: .main) { notification in
            if let reason = notification.userInfo?["reason"] as? String {
                self.alertMessage = "Dispositivo não compatível: \(reason)"
            } else if let sensor = notification.userInfo?["sensor"] as? String {
                self.alertMessage = "Dispositivo não possui o sensor \(sensor) necessário."
            } else {
                self.alertMessage = "Dispositivo não compatível com as medições."
            }
            self.showingAlert = true
        }
        
    }
    
    // Verifica as permissões da câmera
    private func checkCameraPermissions(completion: @escaping (Bool) -> Void) {
        let cameraAuthStatus = AVCaptureDevice.authorizationStatus(for: .video)
        
        switch cameraAuthStatus {
        case .authorized:
            print("Permissão de câmera já concedida")
            completion(true)
        case .notDetermined:
            print("Solicitando permissão de câmera")
            AVCaptureDevice.requestAccess(for: .video) { granted in
                if granted {
                    print("Permissão de câmera concedida")
                    DispatchQueue.main.async {
                        completion(true)
                    }
                } else {
                    print("Permissão de câmera negada")
                    DispatchQueue.main.async {
                        showPermissionDeniedAlert()
                        completion(false)
                    }
                }
            }
        case .denied, .restricted:
            print("Permissão de câmera negada ou restrita")
            DispatchQueue.main.async {
                showPermissionDeniedAlert()
                completion(false)
            }
        @unknown default:
            // Lida com possíveis valores futuros do enum
            print("Status de autorização de câmera desconhecido: \(cameraAuthStatus)")
            DispatchQueue.main.async {
                showPermissionDeniedAlert()
                completion(false)
            }
        }
    }
    
    private func showPermissionDeniedAlert() {
        alertMessage = "O acesso à câmera é necessário para fazer medições. Por favor, ative a permissão nas configurações do dispositivo."
        showingAlert = true
    }
    
    private func handleCameraError(_ error: CameraError) {
        alertMessage = error.localizedDescription
        showingAlert = true
        isProcessing = false
    }
    
    func capturePhoto() {
        // Verifica se a captura está habilitada e pronta
        guard !isProcessing else {
            print("Processo de captura já em andamento, ignorando...")
            return
        }
        
        // Verifica se todas as condições para captura foram atendidas
        guard allVerificationsChecked else {
            print("Nem todas as verificações foram completadas, ignorando...")
            notificationGenerator.notificationOccurred(.warning)
            alertMessage = "Ajuste a posição de acordo com as instruções antes de capturar."
            showingAlert = true
            return
        }
        
        // Verifica se a câmera está inicializada
        guard cameraInitialized else {
            print("Câmera não inicializada, tentando inicializar...")
            setupCamera() // Tenta inicializar a câmera
            
            // Notifica o usuário e evita continuar a captura
            notificationGenerator.notificationOccurred(.error)
            alertMessage = "Aguarde a inicialização da câmera e tente novamente."
            showingAlert = true
            return
        }
        
        // Feedback tátil ao usuário
        impactGenerator.impactOccurred()
        
        // Marca o início do processamento
        isProcessing = true
        showFlash = true
        
        // Tenta capturar a foto com tratamento de erro
        print("Iniciando captura de foto...")
        cameraManager.capturePhoto { image in
            // Certifica-se de processar na thread principal
            DispatchQueue.main.async {
                // Marca o fim do processamento
                isProcessing = false
                
                if let image = image {
                    print("Imagem capturada com sucesso, tamanho: \(image.size.width) x \(image.size.height)")
                    capturedImage = image
                    showingResultView = true
                } else {
                    print("Falha ao capturar imagem")
                    alertMessage = "Não foi possível capturar a imagem. Tente novamente."
                    showingAlert = true
                    notificationGenerator.notificationOccurred(.error)
                }
            }
        }
    }
    
    // Configura o processamento real dos frames da câmera
    func configureCameraProcessing() {
        // Processa cada ARFrame recebido da câmera
        cameraManager.outputDelegate = { frame in
            self.verificationManager.processARFrame(frame)

            // Atualiza as verificações em tempo real
            DispatchQueue.main.async {
                self.verificationManager.updateAllVerifications()
            }
        }
        
        // Timer auxiliar para garantir atualização da interface a cada 500ms
        // Não usamos [weak self] aqui porque CameraView é um struct (tipo de valor)
        if verificationTimer == nil {
            verificationTimer = Timer.scheduledTimer(withTimeInterval: 0.5, repeats: true) { _ in
                DispatchQueue.main.async {
                    self.verificationManager.updateAllVerifications()
                }
            }
        }
    }
}

// MARK: - Preview Provider
struct CameraView_Previews: PreviewProvider {
    static var previews: some View {
        CameraView()
    }
}

// Os componentes foram movidos para:
// - CameraComponents.swift: CameraPreview, ProgressOval, EllipticalProgressBar, CameraHighlight
// - CameraInstructions.swift: CameraInstructions, VerificationMenu<|MERGE_RESOLUTION|>--- conflicted
+++ resolved
@@ -29,11 +29,9 @@
     @State private var cameraInitialized = false
     /// Define se o medidor de distância deve ser exibido.
     private let showDistanceOverlay = true
-<<<<<<< HEAD
     /// Define se o indicador de status AR deve ser exibido.
     private let showARStatusIndicator = true
-=======
->>>>>>> 71c19d6f
+
 
     // Observadores de notificações adicionados dinamicamente
     @State private var notificationObservers: [NSObjectProtocol] = []
