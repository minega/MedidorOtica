--- conflicted
+++ resolved
@@ -19,7 +19,6 @@
         let timestamp: TimeInterval
     }
 
-<<<<<<< HEAD
     /// Valores coletados diretamente do mapa de profundidade ponto a ponto.
     private struct DepthCalibrationCandidates {
         let horizontal: [Double]
@@ -27,8 +26,6 @@
         let meanDepth: Double
     }
 
-=======
->>>>>>> 32626d78
     /// Faixas utilizadas para validar as amostras provenientes do TrueDepth.
     private enum CalibrationBounds {
         static let interpupillaryRange = 40.0...80.0
@@ -156,22 +153,12 @@
         let viewportSize = orientedViewportSize(resolution: frame.camera.imageResolution,
                                                 orientation: cgOrientation)
 
-<<<<<<< HEAD
         guard let depthCandidates = perPixelCandidates(from: frame,
                                                        cgOrientation: cgOrientation) else { return nil }
         guard CalibrationBounds.depthRange.contains(depthCandidates.meanDepth) else { return nil }
 
         var horizontalCandidates = depthCandidates.horizontal
         var verticalCandidates = depthCandidates.vertical
-=======
-        let depthCandidates = depthSamples(faceAnchor: faceAnchor,
-                                           cameraTransform: frame.camera.transform)
-        guard let depth = stabilizedMean(depthCandidates),
-              CalibrationBounds.depthRange.contains(depth) else { return nil }
-
-        var horizontalCandidates: [Double] = []
-        var verticalCandidates: [Double] = []
->>>>>>> 32626d78
 
         let focal = orientedFocalLengths(from: frame.camera.intrinsics,
                                          orientation: cgOrientation)
@@ -282,7 +269,6 @@
         return mmPerPixelX
     }
 
-<<<<<<< HEAD
     /// Extrai a posição no espaço tridimensional a partir de uma matriz de transformação.
     private static func worldPosition(from transform: simd_float4x4) -> simd_float3 {
         simd_float3(transform.columns.3.x,
@@ -437,18 +423,6 @@
         let fy: Float
         let cx: Float
         let cy: Float
-=======
-    /// Calcula profundidades confiáveis do rosto no espaço da câmera.
-    private static func depthSamples(faceAnchor: ARFaceAnchor,
-                                     cameraTransform: simd_float4x4) -> [Double] {
-        let worldPoints: [simd_float3] = [
-            worldPosition(from: faceAnchor.transform),
-            worldPosition(from: simd_mul(faceAnchor.transform, faceAnchor.leftEyeTransform)),
-            worldPosition(from: simd_mul(faceAnchor.transform, faceAnchor.rightEyeTransform))
-        ]
-
-        return worldPoints.compactMap { depthInCameraSpace(of: $0, cameraTransform: cameraTransform) }
->>>>>>> 32626d78
     }
 
     /// Calcula a distância milimétrica entre dois pixels adjacentes no espaço da câmera.
@@ -464,7 +438,6 @@
         return Double(simd_distance(pointA, pointB)) * 1000
     }
 
-<<<<<<< HEAD
     /// Converte um pixel do mapa de profundidade em coordenadas no espaço da câmera.
     private static func unproject(pixelX: Int,
                                   pixelY: Int,
@@ -474,39 +447,6 @@
         let x = (Float(pixelX) - intrinsics.cx) * z / intrinsics.fx
         let y = (Float(pixelY) - intrinsics.cy) * z / intrinsics.fy
         return simd_float3(x, y, z)
-=======
-    /// Retorna a profundidade em metros no espaço da câmera a partir de um ponto no mundo.
-    private static func depthInCameraSpace(of worldPoint: simd_float3,
-                                           cameraTransform: simd_float4x4) -> Double? {
-        let worldToCamera = cameraTransform.inverse
-        let homogeneous = simd_float4(worldPoint.x, worldPoint.y, worldPoint.z, 1)
-        let cameraSpace = simd_mul(worldToCamera, homogeneous)
-        let depth = Double(abs(cameraSpace.z))
-        guard depth.isFinite, depth > 0 else { return nil }
-        return depth
-    }
-
-    private static func orientedFocalLengths(from intrinsics: simd_float3x3,
-                                             orientation: CGImagePropertyOrientation) -> (fx: Double, fy: Double) {
-        let rawFx = Double(intrinsics.columns.0.x)
-        let rawFy = Double(intrinsics.columns.1.y)
-        if orientation.rotatesDimensions {
-            return (fx: rawFy, fy: rawFx)
-        }
-        return (fx: rawFx, fy: rawFy)
-    }
-
-    private static func stabilizedMean(_ values: [Double]) -> Double? {
-        let valid = values.filter { $0.isFinite }
-        guard !valid.isEmpty else { return nil }
-        let sorted = valid.sorted()
-        let trimCount = Int(Double(sorted.count) * 0.1)
-        let trimmed = sorted.dropFirst(trimCount).dropLast(trimCount)
-        let target = trimmed.isEmpty ? sorted : Array(trimmed)
-        guard !target.isEmpty else { return nil }
-        let sum = target.reduce(0, +)
-        return sum / Double(target.count)
->>>>>>> 32626d78
     }
 }
 
