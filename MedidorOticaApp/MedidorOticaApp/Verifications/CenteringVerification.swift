//
//  CenteringVerification.swift
//  MedidorOticaApp
//
//  Verificação de Centralização do Rosto
//
//  Objetivo:
//  - Garantir que o rosto esteja perfeitamente centralizado na câmera
//  - Posicionar o dispositivo no meio do nariz, na altura das pupilas
//  - Fornecer feedback visual sobre o posicionamento
//
//  Critérios de Aceitação:
//  1. Centralização horizontal (eixo X) com margem de ±0,5cm
//  2. Centralização vertical (eixo Y) com margem de ±0,5cm
//  3. Alinhamento do nariz com o centro da câmera
//
//  Técnicas Utilizadas:
//  - ARKit Face Tracking para detecção precisa de pontos faciais
//  - Cálculos 3D para determinar o posicionamento relativo
//  - Tolerância ajustável para diferentes cenários de uso
//
//  Notas de Desempenho:
//  - Processamento otimizado para execução em tempo real
//  - Uso eficiente de memória com reutilização de estruturas
//  - Cálculos otimizados para evitar sobrecarga na CPU/GPU

import Foundation
import ARKit
import Vision
import simd
import CoreGraphics

// MARK: - Extensões

extension Notification.Name {
    /// Notificação enviada quando o status de centralização do rosto é atualizado
    static let faceCenteringUpdated = Notification.Name("faceCenteringUpdated")
}

// MARK: - Extensão para verificação de centralização
extension VerificationManager {
    
    // MARK: - Constantes
    
    private enum CenteringConstants {
        // Tolerância de 0,5 cm convertida para metros
        static let tolerance: Float = 0.005

        // Índice do vértice correspondente à ponta do nariz
        struct FaceIndices {
            static let noseTip = 9
        }
    }

    /// Medidas calculadas para orientar o ajuste da câmera em relação ao PC
    private struct FaceCenteringMetrics {
        let horizontal: Float
        let vertical: Float
        let noseAlignment: Float
    }
    
    // MARK: - Verificação de Centralização
    
    /// Verifica se o rosto está corretamente centralizado na câmera
    /// - Parameters:
    ///   - frame: O frame AR atual (não utilizado, mantido para compatibilidade)
    ///   - faceAnchor: O anchor do rosto detectado pelo ARKit
    /// - Returns: Booleano indicando se o rosto está perfeitamente centralizado
    /// Confere se o rosto está centralizado
    func checkFaceCentering(using frame: ARFrame, faceAnchor: ARFaceAnchor?) -> Bool {
        let sensors = preferredSensors(requireFaceAnchor: true, faceAnchorAvailable: faceAnchor != nil)

        guard !sensors.isEmpty else { return false }

        for sensor in sensors {
            switch sensor {
            case .trueDepth:
                guard let anchor = faceAnchor else { continue }
                return checkCenteringWithTrueDepth(faceAnchor: anchor, frame: frame)
            case .liDAR:
                return checkCenteringWithLiDAR(frame: frame)
            case .none:
                continue
            }
        }

        return false
    }

    private func checkCenteringWithTrueDepth(faceAnchor: ARFaceAnchor, frame: ARFrame) -> Bool {
        guard let metrics = makeAlignedTrueDepthMetrics(faceAnchor: faceAnchor, frame: frame) else {
            print("❌ Não foi possível calcular métricas de centralização válidas")
            return false
        }

        return evaluateCentering(using: metrics)
    }

    /// Calcula métricas de centralização em metros compensando o deslocamento da lente TrueDepth na tela.
    private func makeAlignedTrueDepthMetrics(faceAnchor: ARFaceAnchor, frame: ARFrame) -> FaceCenteringMetrics? {
        let vertices = faceAnchor.geometry.vertices

        guard vertices.count > CenteringConstants.FaceIndices.noseTip else {
            return nil
        }

        // Obtém a transformação do rosto diretamente no espaço da câmera para eliminar
        // discrepâncias de tela/lente e usar a posição física real do sensor.
        let worldToCamera = simd_inverse(frame.camera.transform)
        let faceInCamera = simd_mul(worldToCamera, faceAnchor.transform)

        // Converte os principais pontos faciais para coordenadas da câmera (em metros).
        guard let nosePosition = positionFromHomogeneous(
            simd_mul(faceInCamera, simd_float4(vertices[CenteringConstants.FaceIndices.noseTip], 1))
        ) else {
            return nil
        }

        // O centro da face no espaço da câmera representa a posição ideal que deve coincidir com a origem.
        let faceCenter = translation(from: faceInCamera)

        let leftEyeTransform = simd_mul(faceInCamera, faceAnchor.leftEyeTransform)
        let rightEyeTransform = simd_mul(faceInCamera, faceAnchor.rightEyeTransform)

        let leftEyePosition = translation(from: leftEyeTransform)
        let rightEyePosition = translation(from: rightEyeTransform)

        // Altura da pupila calculada pela média das posições das duas pupilas no espaço da câmera.
        let eyeCenter = (leftEyePosition + rightEyePosition) / 2

<<<<<<< HEAD
        // O nariz precisa coincidir com a origem da câmera tanto para o deslocamento horizontal
        // quanto para a métrica de alinhamento principal.
        return FaceCenteringMetrics(horizontal: nosePosition.x,
                                    vertical: eyeCenter.y,
                                    noseAlignment: nosePosition.x)
=======
        // Calcula o centro do nariz em relação ao centro médio das pupilas para evitar viés lateral.
        let eyesCenterX = (leftEyePosition.x + rightEyePosition.x) / 2
        let noseAlignmentOffset = nosePosition.x - eyesCenterX

        return FaceCenteringMetrics(horizontal: faceCenter.x,
                                    vertical: faceCenter.y,
                                    noseAlignment: noseAlignmentOffset)
>>>>>>> c132270d
    }

    private func checkCenteringWithLiDAR(frame: ARFrame) -> Bool {
        guard let depthMap = frame.sceneDepth?.depthMap ?? frame.smoothedSceneDepth?.depthMap else {
            print("❌ Dados de profundidade LiDAR não disponíveis")
            return false
        }

        let request = makeLandmarksRequest()
        let handler = VNImageRequestHandler(
            cvPixelBuffer: frame.capturedImage,
            orientation: currentCGOrientation(),
            options: [:]
        )
        do {
            try handler.perform([request])
            guard let face = request.results?.first as? VNFaceObservation,
                  let landmarks = face.landmarks else { return false }

            let orientation = currentCGOrientation()
            let (depthWidth, depthHeight) = orientedDimensions(for: depthMap, orientation: orientation)
            let resolution = frame.camera.imageResolution
            let intrinsics = frame.camera.intrinsics

            // Calcula pontos médios para nariz e pupilas nas orientações da câmera e do depth map.
            let nosePoints = resolvedLandmarkPoints(from: landmarks.nose?.normalizedPoints,
                                                    boundingBox: face.boundingBox,
                                                    imageWidth: Int(resolution.width),
                                                    imageHeight: Int(resolution.height),
                                                    orientation: orientation)
                ?? fallbackResolvedPoint(at: CGPoint(x: face.boundingBox.midX, y: face.boundingBox.midY),
                                         imageWidth: Int(resolution.width),
                                         imageHeight: Int(resolution.height),
                                         orientation: orientation)

            let leftEyePoints = resolvedLandmarkPoints(from: landmarks.leftEye?.normalizedPoints,
                                                       boundingBox: face.boundingBox,
                                                       imageWidth: Int(resolution.width),
                                                       imageHeight: Int(resolution.height),
                                                       orientation: orientation)

            let rightEyePoints = resolvedLandmarkPoints(from: landmarks.rightEye?.normalizedPoints,
                                                        boundingBox: face.boundingBox,
                                                        imageWidth: Int(resolution.width),
                                                        imageHeight: Int(resolution.height),
                                                        orientation: orientation)

            guard let leftEyePoints, let rightEyePoints else { return false }

            // Amostragem de profundidade usando a grade do depth map já orientada.
            guard let noseDepth = depthValue(from: depthMap,
                                             at: depthPixel(from: nosePoints.depth,
                                                            width: depthWidth,
                                                            height: depthHeight)),
                  let leftEyeDepth = depthValue(from: depthMap,
                                                at: depthPixel(from: leftEyePoints.depth,
                                                               width: depthWidth,
                                                               height: depthHeight)),
                  let rightEyeDepth = depthValue(from: depthMap,
                                                 at: depthPixel(from: rightEyePoints.depth,
                                                                width: depthWidth,
                                                                height: depthHeight)) else {
                return false
            }

            let noseCamera = cameraCoordinates(from: nosePoints.camera,
                                               depth: noseDepth,
                                               resolution: resolution,
                                               intrinsics: intrinsics)
            let leftEyeCamera = cameraCoordinates(from: leftEyePoints.camera,
                                                  depth: leftEyeDepth,
                                                  resolution: resolution,
                                                  intrinsics: intrinsics)
            let rightEyeCamera = cameraCoordinates(from: rightEyePoints.camera,
                                                   depth: rightEyeDepth,
                                                   resolution: resolution,
                                                   intrinsics: intrinsics)

            guard let noseCamera,
                  let leftEyeCamera,
                  let rightEyeCamera else {
                return false
            }

            let metrics = FaceCenteringMetrics(
<<<<<<< HEAD
                horizontal: noseCamera.x,
                vertical: ((leftEyeCamera + rightEyeCamera) / 2).y,
                noseAlignment: noseCamera.x
=======
                horizontal: eyesCenter.x,
                vertical: eyesCenter.y,
                noseAlignment: noseAlignmentOffset
>>>>>>> c132270d
            )

            return evaluateCentering(using: metrics)
        } catch {
            print("Erro ao verificar centralização com Vision: \(error)")
            return false
        }
    }

    /// Calcula pontos médios convertidos para o espaço da câmera e para o depth map.
    private func resolvedLandmarkPoints(from points: [CGPoint]?,
                                        boundingBox: CGRect,
                                        imageWidth: Int,
                                        imageHeight: Int,
                                        orientation: CGImagePropertyOrientation) -> (camera: CGPoint, depth: CGPoint)? {
        guard let points, !points.isEmpty else { return nil }

        var accumulator = CGPoint.zero
        for point in points {
            accumulator.x += point.x
            accumulator.y += point.y
        }

        let average = CGPoint(x: accumulator.x / CGFloat(points.count),
                               y: accumulator.y / CGFloat(points.count))
        return fallbackResolvedPoint(at: CGPoint(x: boundingBox.origin.x + average.x * boundingBox.width,
                                                 y: boundingBox.origin.y + average.y * boundingBox.height),
                                     imageWidth: imageWidth,
                                     imageHeight: imageHeight,
                                     orientation: orientation)
    }

    /// Converte um ponto normalizado genérico para coordenadas utilizadas pelo depth map e pela câmera.
    private func fallbackResolvedPoint(at normalizedPoint: CGPoint,
                                       imageWidth: Int,
                                       imageHeight: Int,
                                       orientation: CGImagePropertyOrientation) -> (camera: CGPoint, depth: CGPoint) {
        let pixelPoint = VNImagePointForNormalizedPoint(normalizedPoint,
                                                        imageWidth,
                                                        imageHeight)
        let rawCameraNormalized = CGPoint(x: pixelPoint.x / CGFloat(imageWidth),
                                          y: pixelPoint.y / CGFloat(imageHeight))
        let cameraNormalized = clampedNormalizedPoint(rawCameraNormalized)
        let depthNormalized = self.normalizedPoint(pixelPoint,
                                                  width: imageWidth,
                                                  height: imageHeight,
                                                  orientation: orientation)
        return (camera: cameraNormalized, depth: depthNormalized)
    }

    // MARK: - Avaliação de métricas

    /// Avalia se o rosto está centralizado com base nas métricas calculadas
    private func evaluateCentering(using metrics: FaceCenteringMetrics) -> Bool {
        // Verifica se os desvios estão dentro da tolerância permitida
        let isHorizontallyAligned = abs(metrics.horizontal) < CenteringConstants.tolerance
        let isVerticallyAligned = abs(metrics.vertical) < CenteringConstants.tolerance
        let isNoseAligned = abs(metrics.noseAlignment) < CenteringConstants.tolerance

        // Resultado global
        let isCentered = isHorizontallyAligned && isVerticallyAligned && isNoseAligned

        // Atualiza a interface com os valores reais, sem compensações fixas
        updateCenteringUI(
            horizontalOffset: metrics.horizontal,
            verticalOffset: metrics.vertical,
            noseOffset: metrics.noseAlignment,
            isCentered: isCentered
        )

        return isCentered
    }

    // MARK: - Atualização da Interface
    
    /// Atualiza a interface do usuário com os resultados da verificação de centralização
    private func updateCenteringUI(horizontalOffset: Float, verticalOffset: Float,
                                 noseOffset: Float, isCentered: Bool) {
        // Converte as medidas para centímetros para exibição
        let horizontalCm = horizontalOffset * 100
        let verticalCm = verticalOffset * 100
        let noseCm = noseOffset * 100
        
        // Log detalhado para debug
        print("""
        📏 Centralização (cm):
           - Horizontal: \(String(format: "%+.2f", horizontalCm)) cm
           - Vertical:   \(String(format: "%+.2f", verticalCm)) cm
           - Nariz:      \(String(format: "%+.2f", noseCm)) cm
           - Alinhado:   \(isCentered ? "✅" : "❌")
        """)
        
        // Atualiza a interface na thread principal
        DispatchQueue.main.async { [weak self] in
            guard let self = self else { return }

<<<<<<< HEAD
            // Armazena o status anterior para atualizar o menu lateral apenas quando houver mudança real
            let wasCentered = self.faceAligned

=======
>>>>>>> c132270d
            // Armazena o status atualizado para sincronizar com a notificação disparada
            self.faceAligned = isCentered

            // Armazena os desvios para feedback visual
            self.facePosition = [
                "x": horizontalCm,
                "y": verticalCm,
                "z": noseCm
            ]

<<<<<<< HEAD
            // Atualiza imediatamente o painel de verificações ao entrar ou sair da tolerância
            if wasCentered != isCentered {
                self.updateVerificationStatus(throttled: true)
            }

=======
>>>>>>> c132270d
            // Notifica a interface sobre a atualização
            self.notifyCenteringUpdate(isCentered: isCentered)
        }
    }

    /// Notifica a interface sobre a atualização do status de centralização
    private func notifyCenteringUpdate(isCentered: Bool) {
        NotificationCenter.default.post(
            name: .faceCenteringUpdated,
            object: nil,
            userInfo: [
                "isCentered": isCentered,
                "offsets": facePosition,
                "timestamp": Date().timeIntervalSince1970
            ]
        )
    }
}

// MARK: - Conversores auxiliares

private extension VerificationManager {
    /// Converte um vetor homogêneo em coordenadas 3D usuais.
    func positionFromHomogeneous(_ vector: simd_float4) -> SIMD3<Float>? {
        guard vector.w.isFinite, abs(vector.w) > Float.ulpOfOne else { return nil }
        return SIMD3<Float>(vector.x / vector.w,
                            vector.y / vector.w,
                            vector.z / vector.w)
    }

    /// Extrai o componente de translação de uma matriz 4x4.
    func translation(from transform: simd_float4x4) -> SIMD3<Float> {
        let translation = transform.columns.3
        return SIMD3<Float>(translation.x, translation.y, translation.z)
    }

    /// Converte um ponto normalizado (0...1) e sua profundidade em coordenadas da câmera.
    func cameraCoordinates(from normalizedPoint: CGPoint,
                           depth: Float,
                           resolution: CGSize,
                           intrinsics: simd_float3x3) -> SIMD3<Float>? {
        guard depth.isFinite, depth > 0 else { return nil }

        let fx = intrinsics.columns.0.x
        let fy = intrinsics.columns.1.y
        let cx = intrinsics.columns.2.x
        let cy = intrinsics.columns.2.y

        guard fx > 0, fy > 0 else { return nil }

        let pixelX = Float(normalizedPoint.x) * Float(resolution.width)
        let pixelY = Float(normalizedPoint.y) * Float(resolution.height)

        let x = (pixelX - cx) / fx * depth
        let y = (pixelY - cy) / fy * depth

        return SIMD3<Float>(x, y, depth)
    }

    /// Converte um ponto normalizado em coordenadas de pixel considerando orientação da depth map.
    func depthPixel(from normalizedPoint: CGPoint, width: Int, height: Int) -> CGPoint {
        CGPoint(x: normalizedPoint.x * CGFloat(width),
                y: normalizedPoint.y * CGFloat(height))
    }
}<|MERGE_RESOLUTION|>--- conflicted
+++ resolved
@@ -128,21 +128,11 @@
         // Altura da pupila calculada pela média das posições das duas pupilas no espaço da câmera.
         let eyeCenter = (leftEyePosition + rightEyePosition) / 2
 
-<<<<<<< HEAD
         // O nariz precisa coincidir com a origem da câmera tanto para o deslocamento horizontal
         // quanto para a métrica de alinhamento principal.
         return FaceCenteringMetrics(horizontal: nosePosition.x,
                                     vertical: eyeCenter.y,
                                     noseAlignment: nosePosition.x)
-=======
-        // Calcula o centro do nariz em relação ao centro médio das pupilas para evitar viés lateral.
-        let eyesCenterX = (leftEyePosition.x + rightEyePosition.x) / 2
-        let noseAlignmentOffset = nosePosition.x - eyesCenterX
-
-        return FaceCenteringMetrics(horizontal: faceCenter.x,
-                                    vertical: faceCenter.y,
-                                    noseAlignment: noseAlignmentOffset)
->>>>>>> c132270d
     }
 
     private func checkCenteringWithLiDAR(frame: ARFrame) -> Bool {
@@ -228,15 +218,9 @@
             }
 
             let metrics = FaceCenteringMetrics(
-<<<<<<< HEAD
                 horizontal: noseCamera.x,
                 vertical: ((leftEyeCamera + rightEyeCamera) / 2).y,
                 noseAlignment: noseCamera.x
-=======
-                horizontal: eyesCenter.x,
-                vertical: eyesCenter.y,
-                noseAlignment: noseAlignmentOffset
->>>>>>> c132270d
             )
 
             return evaluateCentering(using: metrics)
@@ -333,12 +317,9 @@
         DispatchQueue.main.async { [weak self] in
             guard let self = self else { return }
 
-<<<<<<< HEAD
             // Armazena o status anterior para atualizar o menu lateral apenas quando houver mudança real
             let wasCentered = self.faceAligned
 
-=======
->>>>>>> c132270d
             // Armazena o status atualizado para sincronizar com a notificação disparada
             self.faceAligned = isCentered
 
@@ -349,14 +330,11 @@
                 "z": noseCm
             ]
 
-<<<<<<< HEAD
             // Atualiza imediatamente o painel de verificações ao entrar ou sair da tolerância
             if wasCentered != isCentered {
                 self.updateVerificationStatus(throttled: true)
             }
 
-=======
->>>>>>> c132270d
             // Notifica a interface sobre a atualização
             self.notifyCenteringUpdate(isCentered: isCentered)
         }
