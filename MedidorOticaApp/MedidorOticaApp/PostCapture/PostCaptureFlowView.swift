--- conflicted
+++ resolved
@@ -318,17 +318,11 @@
                 .font(.caption)
                 .foregroundColor(.white.opacity(0.65))
 
-<<<<<<< HEAD
             ForEach(metrics.summaryEntries()) { entry in
                 summaryMetricCard(for: entry)
-=======
-            ForEach(metrics.summaryEntries()) { item in
-                SummaryMetricRow(item: item)
->>>>>>> fc14154f
-            }
-        }
-
-<<<<<<< HEAD
+            }
+        }
+
     /// Cartão que exibe uma medida formatada seguindo o padrão "Nome - OD/OE".
     private func summaryMetricCard(for entry: PostCaptureMetrics.SummaryMetricEntry) -> some View {
         let formattedHeader = "\(entry.title) - \(entry.compactDisplay(using: PostCaptureMetrics.summaryNumberFormatter))"
@@ -383,19 +377,6 @@
         ?? String(format: "%.1f", value)
     }
 
-=======
-        if let rightValue {
-            return "\(title) - \(formatValue(rightValue, suffix: "OD"))"
-        }
-
-        if let leftValue {
-            return "\(title) - \(formatValue(leftValue, suffix: "OE"))"
-        }
-
-        return "\(title) - -"
-    }
-
->>>>>>> fc14154f
     @ViewBuilder
     private var bottomActions: some View {
         if viewModel.isOnSummary {
@@ -535,78 +516,6 @@
 }
 
 // MARK: - Componentes de resumo
-<<<<<<< HEAD
-=======
-/// Cartão que exibe uma medida formatada seguindo o padrão "Nome - OD/OE".
-private struct SummaryMetricRow: View {
-    let item: PostCaptureMetrics.SummaryMetricEntry
-
-    private var formattedLine: String {
-        "\(item.title) - \(item.compactDisplay(using: PostCaptureMetrics.summaryNumberFormatter))"
-    }
-
-    private var rightText: String? {
-        item.rightValue.map { format($0) }
-    }
-
-    private var leftText: String? {
-        item.leftValue.map { format($0) }
-    }
-
-    private var singleText: String? {
-        item.singleValue.map { format($0) }
-    }
-
-    var body: some View {
-        VStack(alignment: .leading, spacing: 12) {
-            Text(formattedLine)
-                .font(.subheadline)
-                .fontWeight(.semibold)
-                .foregroundColor(.white)
-                .monospacedDigit()
-
-            if item.hasPair {
-                HStack(spacing: 12) {
-                    if let rightText {
-                        SummaryValueChip(text: rightText)
-                    }
-
-                    Text("/")
-                        .font(.headline)
-                        .foregroundColor(.white.opacity(0.5))
-
-                    if let leftText {
-                        SummaryValueChip(text: leftText)
-                    }
-                }
-            } else if let singleText {
-                SummaryValueChip(text: singleText)
-            } else {
-                Text("-")
-                    .font(.body)
-                    .foregroundColor(.white.opacity(0.6))
-            }
-        }
-        .padding(18)
-        .frame(maxWidth: .infinity, alignment: .leading)
-        .background(
-            RoundedRectangle(cornerRadius: 18, style: .continuous)
-                .fill(Color.white.opacity(0.08))
-                .overlay(
-                    RoundedRectangle(cornerRadius: 18, style: .continuous)
-                        .stroke(Color.white.opacity(0.12), lineWidth: 1)
-                )
-        )
-    }
-
-    /// Converte o valor em string respeitando o formatador do resumo.
-    private func format(_ value: Double) -> String {
-        PostCaptureMetrics.summaryNumberFormatter.string(from: NSNumber(value: value))
-        ?? String(format: "%.1f", value)
-    }
-}
-
->>>>>>> fc14154f
 /// Estiliza cada valor numérico com um chip arredondado para fácil leitura.
 private struct SummaryValueChip: View {
     let text: String
